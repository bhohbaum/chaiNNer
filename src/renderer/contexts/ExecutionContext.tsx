--- conflicted
+++ resolved
@@ -139,21 +139,8 @@
         setManualOutputType,
         clearManualOutputTypes,
     } = useContext(GlobalContext);
-<<<<<<< HEAD
-    const {
-        schemata,
-        url,
-        backend,
-        ownsBackend,
-        backendDownRef,
-        restart,
-        features,
-        featureStates,
-    } = useContext(BackendContext);
-=======
-    const { schemata, url, backend, ownsBackend, restartingRef, features, featureStates } =
+    const { schemata, url, backend, ownsBackend, backendDownRef, features, featureStates } =
         useContext(BackendContext);
->>>>>>> 56cb4e74
     const { packageSettings } = useSettings();
 
     const { sendAlert, sendToast } = useContext(AlertBoxContext);
